{
  "name": "@bigcommerce/stencil-cli",
  "version": "1.7.0",
  "description": "CLI tool to run BigCommerce Stores locally for theme development.",
  "main": "index.js",
  "engines": {
    "node": ">= 4.0.0"
  },
  "scripts": {
    "test": "lab bin/ server/ lib/ -t 80 -l -e 'development' -P spec",
    "test-cov-html": "lab bin/ server/ lib/ -r html -o coverage.html -P spec"
  },
  "bin": {
    "stencil": "./bin/stencil",
    "stencil-start": "./bin/stencil-start",
    "stencil-init": "./bin/stencil-init"
  },
  "config": {
    "stencil_version": "1.0"
  },
  "repository": {
    "type": "git",
    "url": "https://github.com/bigcommerce/stencil-cli"
  },
  "author": "BigCommerce",
  "license": "BSD-4-Clause",
  "bugs": {
    "url": "https://github.com/bigcommerce/stencil-cli/issues"
  },
  "homepage": "https://github.com/bigcommerce/stencil-cli",
  "dependencies": {
<<<<<<< HEAD
    "@bigcommerce/stencil-paper": "^2.0.1",
=======
    "@bigcommerce/stencil-paper": "^2.0.2",
>>>>>>> 08b0bea8
    "@bigcommerce/stencil-styles": "^1.0.2",
    "accept-language-parser": "^1.0.2",
    "archiver": "^0.14.4",
    "async": "^1.3.0",
    "babel-eslint": "^7.1.1",
    "boom": "^2.7.0",
    "browser-sync": "^2.6.4",
    "cheerio": "^0.19.0",
    "code": "^1.4.0",
    "colors": "^1.0.3",
    "commander": "^2.7.1",
    "confidence": "^1.0.0",
    "dateformat": "^2.0.0",
    "decompress-zip": "^0.2.0",
    "eslint": "^2.2.0",
    "eslint-config-airbnb": "^6.0.2",
    "front-matter": "^1.0.0",
    "github": "^8.1.0",
    "glob": "^5.0.14",
    "glue": "^2.0.0",
    "good": "^5.1.2",
    "good-console": "^4.1.0",
    "handlebars": "^3.0.3",
    "hapi": "^8.4.0",
    "hoek": "^2.12.0",
    "image-size": "^0.4.0",
    "inquirer": "^0.8.2",
    "install": "^0.1.8",
    "jsonlint": "^1.6.2",
    "jsonschema": "^1.0.2",
    "jspm": "^0.15.7",
    "jspm-git": "^0.6.0",
    "lab": "^5.5.1",
    "less": "^2.5.0",
    "lodash": "^3.9.0",
    "memory-cache": "^0.1.4",
    "npm": "^2.7.5",
    "recursive-readdir": "^1.3.0",
    "rewire": "^2.5.1",
    "semver": "^5.3.0",
    "simple-git": "^1.65.0",
    "sinon": "^1.14.1",
    "tarjan-graph": "^0.3.0",
    "tmp": "0.0.26",
    "upath": "^0.1.7",
    "uuid4": "^1.0.0",
    "when": "^3.7.7",
    "wreck": "^5.4.0"
  },
  "devDependencies": {
    "angular": "1.5.6",
    "angular-animate": "1.5.6",
    "angular-cache": "3.2.4",
    "angular-cookies": "1.5.6",
    "angular-gettext": "1.1.4",
    "angular-sanitize": "1.5.6",
    "angular-ui-router": "0.2.13",
    "babel-core": "^6.8.0",
    "babel-loader": "^6.2.4",
    "babel-preset-es2015": "^6.6.0",
    "bcapp-pattern-lab": "git@github.com:bigcommerce-labs/bcapp-pattern-lab.git",
    "clean-webpack-plugin": "^0.1.9",
    "compression": "^1.6.1",
    "copy-webpack-plugin": "^2.1.3",
    "es6-micro-loader": "^0.2.1",
    "express": "^4.13.4",
    "js-cookie": "^2.1.1",
    "jschannel": "git@github.com:bigcommerce-labs/jschannel.git",
    "ng-common": "git@github.com:bigcommerce-labs/ng-common.git",
    "ng-stencil-editor": "git@github.com:bigcommerce-labs/ng-stencil-editor.git",
    "script-loader": "^0.7.0",
    "webpack": "^1.13.0",
    "webpack-livereload-plugin": "^0.8.1"
  }
}<|MERGE_RESOLUTION|>--- conflicted
+++ resolved
@@ -29,11 +29,7 @@
   },
   "homepage": "https://github.com/bigcommerce/stencil-cli",
   "dependencies": {
-<<<<<<< HEAD
-    "@bigcommerce/stencil-paper": "^2.0.1",
-=======
     "@bigcommerce/stencil-paper": "^2.0.2",
->>>>>>> 08b0bea8
     "@bigcommerce/stencil-styles": "^1.0.2",
     "accept-language-parser": "^1.0.2",
     "archiver": "^0.14.4",
