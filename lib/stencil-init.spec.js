--- conflicted
+++ resolved
@@ -36,6 +36,37 @@
     port: 3002,
     token: "accessToken_from_CLI_options",
 });
+const getQuestions = () => ([
+    {
+        type: 'input',
+        name: 'normalStoreUrl',
+        message: 'What is the URL of your store\'s home page?',
+        validate: val => /^https?:\/\//.test(val) || 'You must enter a URL',
+        default: 'https://url-from-answers.mybigcommerce.com',
+    },
+    {
+        type: 'input',
+        name: 'accessToken',
+        message: 'What is your Stencil OAuth Access Token?',
+        default: 'accessToken_from_answers',
+        filter: val => val.trim(),
+    },
+    {
+        type: 'input',
+        name: 'port',
+        message: 'What port would you like to run the server on?',
+        default: 3003,
+        validate: val => {
+            if (isNaN(val)) {
+                return 'You must enter an integer';
+            } else if (val < 1024 || val > 65535) {
+                return 'The port number must be between 1025 and 65535';
+            } else {
+                return true;
+            }
+        },
+    },
+]);
 
 afterEach(() => jest.restoreAllMocks());
 
@@ -59,7 +90,6 @@
                 logger: console,
             });
             await instance.run(dotStencilFilePath);
-<<<<<<< HEAD
 
             expect(fsWriteFileSyncStub).toHaveBeenCalledTimes(1);
             expect(inquirerPromptStub).toHaveBeenCalledTimes(1);
@@ -92,40 +122,6 @@
                 logger: console,
             });
             await instance.run(dotStencilFilePath, cliOptions);
-=======
->>>>>>> beeca29c
-
-            expect(fsWriteFileSyncStub).toHaveBeenCalledTimes(1);
-            expect(inquirerPromptStub).toHaveBeenCalledTimes(1);
-            expect(consoleErrorStub).toHaveBeenCalledTimes(0);
-            expect(consoleLogStub).toHaveBeenCalledTimes(1);
-
-            expect(fsWriteFileSyncStub).toHaveBeenCalledWith(dotStencilFilePath, expectedResult);
-            expect(consoleLogStub).toHaveBeenCalledWith('You are now ready to go! To start developing, run $ ' + 'stencil start'.cyan);
-        }),
-        it('using cli options, should perform all the actions, save the result and inform the user about the successful finish', async () => {
-            const dotStencilFilePath = './test/_mocks/bin/dotStencilFile.json';
-            const cliOptions = getCliOptions();
-            const cliOptionsAsAnswers = {
-                "normalStoreUrl": cliOptions.url,
-                "port": cliOptions.port,
-                "accessToken": cliOptions.token,
-            };
-            const expectedResult = JSON.stringify({ customLayouts: DEFAULT_CUSTOM_LAYOUTS_CONFIG, ...cliOptionsAsAnswers }, null, 2);
-            const fsWriteFileSyncStub = jest.spyOn(fs, "writeFileSync").mockImplementation(jest.fn());
-            const inquirerPromptStub = jest.spyOn(inquirer, 'prompt').mockReturnValue({});
-            const consoleErrorStub = jest.spyOn(console, 'error').mockImplementation(jest.fn());
-            const consoleLogStub = jest.spyOn(console, 'log').mockImplementation(jest.fn());
-
-            // Test with real entities, just some methods stubbed
-            const instance = new StencilInit({
-                inquirer,
-                jsonLint,
-                fs,
-                serverConfig,
-                logger: console,
-            });
-            await instance.run(dotStencilFilePath, cliOptions);
 
             expect(fsWriteFileSyncStub).toHaveBeenCalledTimes(1);
             expect(inquirerPromptStub).toHaveBeenCalledTimes(0);
@@ -193,6 +189,19 @@
         });
     });
 
+    describe('getCliConfig ', () => {
+        it('should return config object with cli option values', async () => {
+            const instance = getStencilInitInstance();
+            const cliOptions = getCliOptions();
+
+            const res = instance.getCliConfig(cliOptions);
+
+            expect(res.normalStoreUrl).toEqual(cliOptions.url);
+            expect(res.accessToken).toEqual(cliOptions.token);
+            expect(res.port).toEqual(cliOptions.port);
+        });
+    });
+
     describe('readStencilConfig ', () => {
         it('should return an empty config if the file doesn\'t exist', async () => {
             const instance = getStencilInitInstance();
@@ -285,51 +294,30 @@
         });
     });
 
+    describe('getQuestions', () => {
+        it('should get all questions if no cli options were passed', async () => {
+            const defaultAnswers = getAnswers();
+            const cliConfig = {};
+            const instance = getStencilInitInstance();
+
+            const res = instance.getQuestions(defaultAnswers, cliConfig);
+
+            // We compare the serialized results because the objects contain functions which hinders direct comparison
+            expect(JSON.stringify(res)).toEqual(JSON.stringify(getQuestions()));
+        });
+    });
+
     describe('askQuestions', () => {
-        it('should call inquirer.prompt with correct arguments when cliOptions are empty', async () => {
-            const defaultAnswers = getAnswers();
-            const cliOptions = {};
-            const instance = getStencilInitInstance();
-
-            await instance.askQuestions(defaultAnswers, cliOptions);
-
+        it('should call inquirer.prompt with correct arguments', async () => {
+            const instance = getStencilInitInstance();
+            const questions = getQuestions();
+    
+            await instance.askQuestions(questions);
+    
             expect(inquirerStub.prompt).toHaveBeenCalledTimes(1);
-            // We compare the serialized results because the objects contain functions which hinders direct comparison
-            expect(JSON.stringify(inquirerStub.prompt.mock.calls)).toEqual(JSON.stringify([[[
-                {
-                    type: 'input',
-                    name: 'normalStoreUrl',
-                    message: 'What is the URL of your store\'s home page?',
-                    validate(val) {
-                        return /^https?:\/\//.test(val)
-                            ? true
-                            : 'You must enter a URL';
-                    },
-                    default: defaultAnswers.normalStoreUrl,
-                },
-                {
-                    type: 'input',
-                    name: 'accessToken',
-                    message: 'What is your Stencil OAuth Access Token?',
-                    default: defaultAnswers.accessToken,
-                    filter: val => val.trim(),
-                },
-                {
-                    type: 'input',
-                    name: 'port',
-                    message: 'What port would you like to run the server on?',
-                    default: defaultAnswers.port,
-                    validate: val => {
-                        if (isNaN(val)) {
-                            return 'You must enter an integer';
-                        } else if (val < 1024 || val > 65535) {
-                            return 'The port number must be between 1025 and 65535';
-                        } else {
-                            return true;
-                        }
-                    },
-                },
-            ]]]));
+
+             // We compare the serialized results because the objects contain functions which hinders direct comparison
+             expect(JSON.stringify(inquirerStub.prompt.mock.calls)).toEqual(JSON.stringify([[questions]]));
         });
     });
 
